--- conflicted
+++ resolved
@@ -234,18 +234,6 @@
  * DELETED pairs).
  */
 typedef enum {
-<<<<<<< HEAD
-	GIT_DELTA_UNMODIFIED = 0, /** no changes */
-	GIT_DELTA_ADDED = 1,	  /** entry does not exist in old version */
-	GIT_DELTA_DELETED = 2,	  /** entry does not exist in new version */
-	GIT_DELTA_MODIFIED = 3,   /** entry content changed between old and new */
-	GIT_DELTA_RENAMED = 4,    /** entry was renamed between old and new */
-	GIT_DELTA_COPIED = 5,     /** entry was copied from another old entry */
-	GIT_DELTA_IGNORED = 6,    /** entry is ignored item in workdir */
-	GIT_DELTA_UNTRACKED = 7,  /** entry is untracked item in workdir */
-	GIT_DELTA_TYPECHANGE = 8, /** type of entry changed between old and new */
-	GIT_DELTA_UNREADABLE = 9, /** entry is unreadable */
-=======
 	GIT_DELTA_UNMODIFIED = 0, /**< no changes */
 	GIT_DELTA_ADDED = 1,	  /**< entry does not exist in old version */
 	GIT_DELTA_DELETED = 2,	  /**< entry does not exist in new version */
@@ -255,7 +243,7 @@
 	GIT_DELTA_IGNORED = 6,    /**< entry is ignored item in workdir */
 	GIT_DELTA_UNTRACKED = 7,  /**< entry is untracked item in workdir */
 	GIT_DELTA_TYPECHANGE = 8, /**< type of entry changed between old and new */
->>>>>>> 90befde4
+	GIT_DELTA_UNREADABLE = 9, /**< entry is unreadable */
 } git_delta_t;
 
 /**
