/*
 * Copyright (C) 2009-2012 the libgit2 contributors
 *
 * This file is part of libgit2, distributed under the GNU GPL v2 with
 * a Linking Exception. For full terms see the included COPYING file.
 */

#include "notes.h"

#include "git2.h"
#include "refs.h"
#include "config.h"
#include "iterator.h"

static int find_subtree_in_current_level(
	git_tree **out,
	git_repository *repo,
	git_tree *parent,
	const char *annotated_object_sha,
	int fanout)
{
	unsigned int i;
	const git_tree_entry *entry;

	*out = NULL;
	
	if (parent == NULL)
		return GIT_ENOTFOUND;

	for (i = 0; i < git_tree_entrycount(parent); i++) {
		entry = git_tree_entry_byindex(parent, i);

		if (!git__ishex(git_tree_entry_name(entry)))
			continue;

		if (S_ISDIR(git_tree_entry_attributes(entry))
			&& strlen(git_tree_entry_name(entry)) == 2 
			&& !strncmp(git_tree_entry_name(entry), annotated_object_sha + fanout, 2))
			return git_tree_lookup(out, repo, git_tree_entry_id(entry));

		/* Not a DIR, so do we have an already existing blob? */
		if (!strcmp(git_tree_entry_name(entry), annotated_object_sha + fanout))				
			return GIT_EEXISTS;
	}

	return GIT_ENOTFOUND;
}

static int find_subtree_r(git_tree **out, git_tree *root,
			git_repository *repo, const char *target, int *fanout)
{
	int error;
	git_tree *subtree = NULL;

	*out = NULL;

	error = find_subtree_in_current_level(&subtree, repo, root, target, *fanout);
	if (error == GIT_EEXISTS) {
		return git_tree_lookup(out, repo, git_tree_id(root));
	}

	if (error < 0)
		return error;

	*fanout += 2;
	error = find_subtree_r(out, subtree, repo, target, fanout);
	git_tree_free(subtree);

	return error;
}

static int find_blob(git_oid *blob, git_tree *tree, const char *target)
{
	unsigned int i;
	const git_tree_entry *entry;

	for (i=0; i<git_tree_entrycount(tree); i++) {
		entry = git_tree_entry_byindex(tree, i);

		if (!strcmp(git_tree_entry_name(entry), target)) {
			/* found matching note object - return */

			git_oid_cpy(blob, git_tree_entry_id(entry));
			return 0;
		}
	}
	return GIT_ENOTFOUND;
}

static int tree_write(
	git_tree **out,
	git_repository *repo,
	git_tree *source_tree,
	const git_oid *object_oid,
	const char *treeentry_name,
	unsigned int attributes)
{
	int error;
	git_treebuilder *tb = NULL;
	const git_tree_entry *entry;
	git_oid tree_oid;

	if ((error = git_treebuilder_create(&tb, source_tree)) < 0)
		goto cleanup;

	if (object_oid) {
		if ((error = git_treebuilder_insert(
				&entry, tb, treeentry_name, object_oid, attributes)) < 0)
			goto cleanup;
	} else {
		if ((error = git_treebuilder_remove(tb, treeentry_name)) < 0)
			goto cleanup;
	}

	if ((error = git_treebuilder_write(&tree_oid, repo, tb)) < 0)
		goto cleanup;

	error = git_tree_lookup(out, repo, &tree_oid);

cleanup:
	git_treebuilder_free(tb);
	return error;
}

static int manipulate_note_in_tree_r(
	git_tree **out,
	git_repository *repo,
	git_tree *parent,
	git_oid *note_oid,
	const char *annotated_object_sha,
	int fanout, 
	int (*note_exists_cb)(
		git_tree **out, 
		git_repository *repo, 
		git_tree *parent,
		git_oid *note_oid,
		const char *annotated_object_sha,
		int fanout,
		int current_error),
	int (*note_notfound_cb)(
		git_tree **out,
		git_repository *repo,
		git_tree *parent,
		git_oid *note_oid,
		const char *annotated_object_sha,
		int fanout,
		int current_error))
{
	int error = -1;	
	git_tree *subtree = NULL, *new = NULL;
	char subtree_name[3];

	error = find_subtree_in_current_level(
		&subtree, repo, parent, annotated_object_sha, fanout);

	if (error == GIT_EEXISTS) {
		error = note_exists_cb(
			out, repo, parent, note_oid, annotated_object_sha, fanout, error);
		goto cleanup;
	}

	if (error == GIT_ENOTFOUND) {
		error = note_notfound_cb(
			out, repo, parent, note_oid, annotated_object_sha, fanout, error);
		goto cleanup;
	}

	if (error < 0)
		goto cleanup;

	/* An existing fanout has been found, let's dig deeper */
	error = manipulate_note_in_tree_r(
		&new, repo, subtree, note_oid, annotated_object_sha,
		fanout + 2, note_exists_cb, note_notfound_cb);

	if (error < 0)
		goto cleanup;

	strncpy(subtree_name, annotated_object_sha + fanout, 2);
	subtree_name[2] = '\0';

	error = tree_write(out, repo, parent, git_tree_id(new),
			   subtree_name, 0040000);


cleanup:
	git_tree_free(new);
	git_tree_free(subtree);
	return error;
}

static int remove_note_in_tree_eexists_cb(
	git_tree **out,
	git_repository *repo,
	git_tree *parent,
	git_oid *note_oid,
	const char *annotated_object_sha,
	int fanout,
	int current_error)
{
	GIT_UNUSED(note_oid);
	GIT_UNUSED(current_error);

	return tree_write(out, repo, parent, NULL, annotated_object_sha + fanout, 0);
}

static int remove_note_in_tree_enotfound_cb(
	git_tree **out,
	git_repository *repo,
	git_tree *parent,
	git_oid *note_oid,
	const char *annotated_object_sha,
	int fanout,
	int current_error)
{
	GIT_UNUSED(out);
	GIT_UNUSED(repo);
	GIT_UNUSED(parent);
	GIT_UNUSED(note_oid);
	GIT_UNUSED(fanout);

	giterr_set(GITERR_REPOSITORY, "Object '%s' has no note", annotated_object_sha);
	return current_error;
}

static int insert_note_in_tree_eexists_cb(git_tree **out,
	git_repository *repo,
	git_tree *parent,
	git_oid *note_oid,
	const char *annotated_object_sha,
	int fanout,
	int current_error)
{
	GIT_UNUSED(out);
	GIT_UNUSED(repo);
	GIT_UNUSED(parent);
	GIT_UNUSED(note_oid);
	GIT_UNUSED(fanout);

	giterr_set(GITERR_REPOSITORY, "Note for '%s' exists already", annotated_object_sha);
	return current_error;
}

static int insert_note_in_tree_enotfound_cb(git_tree **out,
	git_repository *repo,
	git_tree *parent,
	git_oid *note_oid,
	const char *annotated_object_sha,
	int fanout,
	int current_error)
{
	GIT_UNUSED(current_error);

	/* No existing fanout at this level, insert in place */
	return tree_write(out, repo, parent, note_oid, annotated_object_sha + fanout, 0100644);
}

static int note_write(git_oid *out,
	git_repository *repo,
	git_signature *author,
	git_signature *committer,
	const char *notes_ref,
	const char *note,
	git_tree *commit_tree,
	const char *target,
	git_commit **parents)
{
	int error;
	git_oid oid;
	git_tree *tree = NULL;
	
	// TODO: should we apply filters?
	/* create note object */
	if ((error = git_blob_create_frombuffer(&oid, repo, note, strlen(note))) < 0)
		goto cleanup;

	if ((error = manipulate_note_in_tree_r(
		&tree, repo, commit_tree, &oid, target, 0,
		insert_note_in_tree_eexists_cb, insert_note_in_tree_enotfound_cb)) < 0)
		goto cleanup;

	if (out)
		git_oid_cpy(out, &oid);

	error = git_commit_create(&oid, repo, notes_ref, author, committer,
				  NULL, GIT_NOTES_DEFAULT_MSG_ADD,
				  tree, *parents == NULL ? 0 : 1, (const git_commit **) parents);

cleanup:
	git_tree_free(tree);
	return error;
}

static int note_new(git_note **out, git_oid *note_oid, git_blob *blob)
{
	git_note *note = NULL;

	note = (git_note *)git__malloc(sizeof(git_note));
	GITERR_CHECK_ALLOC(note);

	git_oid_cpy(&note->oid, note_oid);
	note->message = git__strdup((char *)git_blob_rawcontent(blob));
	GITERR_CHECK_ALLOC(note->message);

	*out = note;

	return 0;
}

static int note_lookup(git_note **out, git_repository *repo,
		       git_tree *tree, const char *target)
{
	int error, fanout = 0;
	git_oid oid;
	git_blob *blob = NULL;
	git_note *note = NULL;
	git_tree *subtree = NULL;

	if ((error = find_subtree_r(&subtree, tree, repo, target, &fanout)) < 0)
		goto cleanup;

	if ((error = find_blob(&oid, subtree, target + fanout)) < 0)
		goto cleanup;

	if ((error = git_blob_lookup(&blob, repo, &oid)) < 0)
		goto cleanup;

	if ((error = note_new(&note, &oid, blob)) < 0)
		goto cleanup;

	*out = note;

cleanup:
	git_tree_free(subtree);
	git_blob_free(blob);
	return error;
}

static int note_remove(git_repository *repo,
		       git_signature *author, git_signature *committer,
		       const char *notes_ref, git_tree *tree,
		       const char *target, git_commit **parents)
{
	int error;
	git_tree *tree_after_removal = NULL;
	git_oid oid;
		
	if ((error = manipulate_note_in_tree_r(
		&tree_after_removal, repo, tree, NULL, target, 0,
		remove_note_in_tree_eexists_cb, remove_note_in_tree_enotfound_cb)) < 0)
		goto cleanup;

	error = git_commit_create(&oid, repo, notes_ref, author, committer,
	  NULL, GIT_NOTES_DEFAULT_MSG_RM,
	  tree_after_removal,
	  *parents == NULL ? 0 : 1,
	  (const git_commit **) parents);

cleanup:
	git_tree_free(tree_after_removal);
	return error;
}

static int note_get_default_ref(const char **out, git_repository *repo)
{
	int ret;
	git_config *cfg;

	*out = NULL;

	if (git_repository_config__weakptr(&cfg, repo) < 0)
		return -1;

	ret = git_config_get_string(out, cfg, "core.notesRef");
	if (ret == GIT_ENOTFOUND) {
		*out = GIT_NOTES_DEFAULT_REF;
		return 0;
	}

	return ret;
}

static int normalize_namespace(const char **notes_ref, git_repository *repo)
{
	if (*notes_ref)
		return 0;

	return note_get_default_ref(notes_ref, repo);
}

static int retrieve_note_tree_and_commit(
	git_tree **tree_out,
	git_commit **commit_out,
	git_repository *repo,
	const char **notes_ref)
{
	int error;
	git_oid oid;

	if ((error = normalize_namespace(notes_ref, repo)) < 0)
		return error;

	if ((error = git_reference_name_to_oid(&oid, repo, *notes_ref)) < 0)
		return error;

	if (git_commit_lookup(commit_out, repo, &oid) < 0)
		return error;

	if ((error = git_commit_tree(tree_out, *commit_out)) < 0)
		return error;

	return 0;
}

int git_note_read(git_note **out, git_repository *repo,
		  const char *notes_ref, const git_oid *oid)
{
	int error;
	char *target = NULL;
	git_tree *tree = NULL;
	git_commit *commit = NULL;

	target = git_oid_allocfmt(oid);
	GITERR_CHECK_ALLOC(target);

	if ((error = retrieve_note_tree_and_commit(&tree, &commit, repo, &notes_ref)) < 0)
		goto cleanup;

	error = note_lookup(out, repo, tree, target);

cleanup:
	git__free(target);
	git_tree_free(tree);
	git_commit_free(commit);
	return error;
}

int git_note_create(
	git_oid *out, git_repository *repo,
	git_signature *author, git_signature *committer,
	const char *notes_ref, const git_oid *oid,
	const char *note)
{
	int error;
	char *target = NULL;
	git_commit *commit = NULL;
	git_tree *tree = NULL;

	target = git_oid_allocfmt(oid);
	GITERR_CHECK_ALLOC(target);

	error = retrieve_note_tree_and_commit(&tree, &commit, repo, &notes_ref);

	if (error < 0 && error != GIT_ENOTFOUND)
		goto cleanup;

	error = note_write(out, repo, author, committer, notes_ref,
			   note, tree, target, &commit);

cleanup:
	git__free(target);
	git_commit_free(commit);
	git_tree_free(tree);
	return error;
}

int git_note_remove(git_repository *repo, const char *notes_ref,
		    git_signature *author, git_signature *committer,
		    const git_oid *oid)
{
	int error;
	char *target = NULL;
	git_commit *commit = NULL;
	git_tree *tree = NULL;

	target = git_oid_allocfmt(oid);
	GITERR_CHECK_ALLOC(target);

	if ((error = retrieve_note_tree_and_commit(&tree, &commit, repo, &notes_ref)) < 0)
		goto cleanup;

	error = note_remove(repo, author, committer, notes_ref,
			    tree, target, &commit);

cleanup:
	git__free(target);
	git_commit_free(commit);
	git_tree_free(tree);
	return error;
}

int git_note_default_ref(const char **out, git_repository *repo)
{
	assert(repo);
	return note_get_default_ref(out, repo);
}

const char * git_note_message(git_note *note)
{
	assert(note);
	return note->message;
}

const git_oid * git_note_oid(git_note *note)
{
	assert(note);
	return &note->oid;
}

void git_note_free(git_note *note)
{
	if (note == NULL)
		return;

	git__free(note->message);
	git__free(note);
}

static int process_entry_path(
	const char* entry_path,
	const git_oid *note_oid,
	int (*note_cb)(git_note_data *note_data, void *payload),
	void *payload)
{
<<<<<<< HEAD
	int error = -1;
	size_t i = 0, j = 0, len;
=======
	int i = 0, j = 0, error, len;
>>>>>>> b0d37669
	git_buf buf = GIT_BUF_INIT;
	git_note_data note_data;

	if ((error = git_buf_puts(&buf, entry_path)) < 0)
		goto cleanup;

	len = git_buf_len(&buf);

	while (i < len) {
		if (buf.ptr[i] == '/') {
			i++;
			continue;
		}

		if (git__fromhex(buf.ptr[i]) < 0) {
			/* This is not a note entry */
			goto cleanup;
		}

		if (i != j)
			buf.ptr[j] = buf.ptr[i];

		i++;
		j++;
	}

	buf.ptr[j] = '\0';
	buf.size = j;

	if (j != GIT_OID_HEXSZ) {
		/* This is not a note entry */
		goto cleanup;
	}

	if ((error = git_oid_fromstr(
			&note_data.annotated_object_oid, buf.ptr)) < 0)
		goto cleanup;

	git_oid_cpy(&note_data.blob_oid, note_oid);

	if (note_cb(&note_data, payload))
		error = GIT_EUSER;

cleanup:
	git_buf_free(&buf);
	return error;
}

int git_note_foreach(
	git_repository *repo,
	const char *notes_ref,
	int (*note_cb)(git_note_data *note_data, void *payload),
	void *payload)
{
	int error;
	git_iterator *iter = NULL;
	git_tree *tree = NULL;
	git_commit *commit = NULL;
	const git_index_entry *item;

	if (!(error = retrieve_note_tree_and_commit(
			&tree, &commit, repo, &notes_ref)) &&
		!(error = git_iterator_for_tree(&iter, repo, tree)))
		error = git_iterator_current(iter, &item);

	while (!error && item) {
		error = process_entry_path(item->path, &item->oid, note_cb, payload);

		if (!error)
			error = git_iterator_advance(iter, &item);
	}

	git_iterator_free(iter);
	git_tree_free(tree);
	git_commit_free(commit);

	return error;
}<|MERGE_RESOLUTION|>--- conflicted
+++ resolved
@@ -522,12 +522,8 @@
 	int (*note_cb)(git_note_data *note_data, void *payload),
 	void *payload)
 {
-<<<<<<< HEAD
 	int error = -1;
 	size_t i = 0, j = 0, len;
-=======
-	int i = 0, j = 0, error, len;
->>>>>>> b0d37669
 	git_buf buf = GIT_BUF_INIT;
 	git_note_data note_data;
 
