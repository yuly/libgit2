/*
 * This file is free software; you can redistribute it and/or modify
 * it under the terms of the GNU General Public License, version 2,
 * as published by the Free Software Foundation.
 *
 * In addition to the permissions in the GNU General Public License,
 * the authors give you unlimited permission to link the compiled
 * version of this file into combinations with other programs,
 * and to distribute those combinations without any restriction
 * coming from the use of this file.  (The General Public License
 * restrictions do apply in other respects; for example, they cover
 * modification of the file, and distribution when not linked into
 * a combined executable.)
 *
 * This file is distributed in the hope that it will be useful, but
 * WITHOUT ANY WARRANTY; without even the implied warranty of
 * MERCHANTABILITY or FITNESS FOR A PARTICULAR PURPOSE.  See the GNU
 * General Public License for more details.
 *
 * You should have received a copy of the GNU General Public License
 * along with this program; see the file COPYING.  If not, write to
 * the Free Software Foundation, 51 Franklin Street, Fifth Floor,
 * Boston, MA 02110-1301, USA.
 */

#include "common.h"
#include "commit.h"
#include "tag.h"
#include "signature.h"
#include "git2/object.h"
#include "git2/repository.h"
#include "git2/signature.h"

void git_tag__free(git_tag *tag)
{
	git_signature_free(tag->tagger);
	free(tag->message);
	free(tag->tag_name);
	free(tag);
}

const git_oid *git_tag_id(git_tag *c)
{
	return git_object_id((git_object *)c);
}

int git_tag_target(git_object **target, git_tag *t)
{
	assert(t);
	return git_object_lookup(target, t->object.repo, &t->target, t->type);
}

const git_oid *git_tag_target_oid(git_tag *t)
{
	assert(t);
	return &t->target;
}

git_otype git_tag_type(git_tag *t)
{
	assert(t);
	return t->type;
}

const char *git_tag_name(git_tag *t)
{
	assert(t);
	return t->tag_name;
}

const git_signature *git_tag_tagger(git_tag *t)
{
	return t->tagger;
}

const char *git_tag_message(git_tag *t)
{
	assert(t);
	return t->message;
}

static int parse_tag_buffer(git_tag *tag, const char *buffer, const char *buffer_end)
{
	static const char *tag_types[] = {
		NULL, "commit\n", "tree\n", "blob\n", "tag\n"
	};

	unsigned int i, text_len;
	char *search;
	int error;

	if ((error = git__parse_oid(&tag->target, &buffer, buffer_end, "object ")) < 0)
		return error;

	if (buffer + 5 >= buffer_end)
		return GIT_EOBJCORRUPTED;

	if (memcmp(buffer, "type ", 5) != 0)
		return GIT_EOBJCORRUPTED;
	buffer += 5;

	tag->type = GIT_OBJ_BAD;

	for (i = 1; i < ARRAY_SIZE(tag_types); ++i) {
		size_t type_length = strlen(tag_types[i]);

		if (buffer + type_length >= buffer_end)
			return GIT_EOBJCORRUPTED;

		if (memcmp(buffer, tag_types[i], type_length) == 0) {
			tag->type = i;
			buffer += type_length;
			break;
		}
	}

	if (tag->type == GIT_OBJ_BAD)
		return GIT_EOBJCORRUPTED;

	if (buffer + 4 >= buffer_end)
		return GIT_EOBJCORRUPTED;

	if (memcmp(buffer, "tag ", 4) != 0)
		return GIT_EOBJCORRUPTED;
	buffer += 4;

	search = memchr(buffer, '\n', buffer_end - buffer);
	if (search == NULL)
		return GIT_EOBJCORRUPTED;

	text_len = search - buffer;

	tag->tag_name = git__malloc(text_len + 1);
	memcpy(tag->tag_name, buffer, text_len);
	tag->tag_name[text_len] = '\0';

	buffer = search + 1;

	tag->tagger = git__malloc(sizeof(git_signature));

	if ((error = git_signature__parse(tag->tagger, &buffer, buffer_end, "tagger ")) != 0) {
		free(tag->tag_name);
		git_signature_free(tag->tagger);
		return error;
	}

	text_len = buffer_end - ++buffer;

	tag->message = git__malloc(text_len + 1);
	memcpy(tag->message, buffer, text_len);
	tag->message[text_len] = '\0';

	return GIT_SUCCESS;
}

static int retreive_tag_reference(git_reference **tag_reference_out, char *ref_name_out, git_repository *repo, const char *tag_name)
{
	git_reference *tag_ref;
	int error;

	git__joinpath(ref_name_out, GIT_REFS_TAGS_DIR, tag_name);
	error = git_reference_lookup(&tag_ref, repo, ref_name_out);
	if (error < GIT_SUCCESS)
		return error;

		*tag_reference_out = tag_ref;;

	return GIT_SUCCESS;
}

static int tag_create(
		git_oid *oid,
		git_repository *repo,
		const char *tag_name,
		const git_oid *target,
		git_otype target_type,
		const git_signature *tagger,
		const char *message,
		int allow_ref_overwrite)
{
	size_t final_size = 0;
	git_odb_stream *stream;

	const char *type_str;
	char *tagger_str;
	git_reference *new_ref;

	char ref_name[MAX_GITDIR_TREE_STRUCTURE_PATH_LENGTH];

	int type_str_len, tag_name_len, tagger_str_len, message_len;
	int error, should_update_ref = 0;

	/** Ensure the tag name doesn't conflict with an already existing 
	    reference unless overwriting has explictly been requested **/
	error = retreive_tag_reference(&new_ref, ref_name, repo, tag_name);

	switch (error) {
	case GIT_SUCCESS:
		if (!allow_ref_overwrite)
			return GIT_EEXISTS;	
		should_update_ref = 1;
		
		/* Fall trough */

	case GIT_ENOTFOUND: 
		break;

	default:
		return error;
	}

	type_str = git_object_type2string(target_type);

	tagger_str_len = git_signature__write(&tagger_str, "tagger", tagger);

	type_str_len = strlen(type_str);
	tag_name_len = strlen(tag_name);
	message_len = strlen(message);

	final_size += GIT_OID_LINE_LENGTH("object");
	final_size += STRLEN("type ") + type_str_len + 1;
	final_size += STRLEN("tag ") + tag_name_len + 1;
	final_size += tagger_str_len;
	final_size += 1 + message_len;

	if ((error = git_odb_open_wstream(&stream, repo->db, final_size, GIT_OBJ_TAG)) < GIT_SUCCESS)
		return error;

	git__write_oid(stream, "object", target);

	stream->write(stream, "type ", STRLEN("type "));
	stream->write(stream, type_str, type_str_len);

	stream->write(stream, "\ntag ", STRLEN("\ntag "));
	stream->write(stream, tag_name, tag_name_len);
	stream->write(stream, "\n", 1);

	stream->write(stream, tagger_str, tagger_str_len);
	free(tagger_str);

	stream->write(stream, "\n", 1);
	stream->write(stream, message, message_len);


	error = stream->finalize_write(oid, stream);
	stream->free(stream);

	if (error < GIT_SUCCESS)
		return error;

	if (!should_update_ref)
		error = git_reference_create_oid(&new_ref, repo, ref_name, oid);
	else
		error = git_reference_set_oid(new_ref, oid);
	
	return error;
}

<<<<<<< HEAD
int git_tag_create_frombuffer(git_oid *oid, git_repository *repo, const char *buffer)
{
	git_tag tag;
	int error;
	git_object *obj;

	assert(oid && buffer);

	memset(&tag, 0, sizeof(tag));

	if ((error = parse_tag_buffer(&tag, buffer, buffer + strlen(buffer))) < GIT_SUCCESS)
		return error;

	error = git_object_lookup(&obj, repo, &tag.target, tag.type);
	if (error < GIT_SUCCESS)
		goto cleanup;

	error = git_tag_create_o(oid, repo, tag.tag_name, obj, tag.tagger, tag.message);

	git_object_close(obj);

cleanup:
	git_signature_free(tag.tagger);
	free(tag.tag_name);
	free(tag.message);

	return error;
=======
int git_tag_create_o(
		git_oid *oid,
		git_repository *repo,
		const char *tag_name,
		const git_object *target,
		const git_signature *tagger,
		const char *message)
{
	return tag_create(
		oid, repo, tag_name, 
		git_object_id(target),
		git_object_type(target),
		tagger, message, 0);
}

int git_tag_create(
		git_oid *oid,
		git_repository *repo,
		const char *tag_name,
		const git_oid *target,
		git_otype target_type,
		const git_signature *tagger,
		const char *message)
{
	return tag_create(
		oid, repo, tag_name, 
		target,
		target_type,
		tagger, message, 0);
}

int git_tag_create_fo(
		git_oid *oid,
		git_repository *repo,
		const char *tag_name,
		const git_object *target,
		const git_signature *tagger,
		const char *message)
{
	return tag_create(
		oid, repo, tag_name, 
		git_object_id(target),
		git_object_type(target),
		tagger, message, 1);
}

int git_tag_create_f(
		git_oid *oid,
		git_repository *repo,
		const char *tag_name,
		const git_oid *target,
		git_otype target_type,
		const git_signature *tagger,
		const char *message)
{
	return tag_create(
		oid, repo, tag_name, 
		target,
		target_type,
		tagger, message, 1);
}

int git_tag_delete(git_repository *repo, const char *tag_name)
{
	int error;
	git_reference *tag_ref;
	char ref_name[MAX_GITDIR_TREE_STRUCTURE_PATH_LENGTH];

	error = retreive_tag_reference(&tag_ref, ref_name, repo, tag_name);
	if (error < GIT_SUCCESS)
		return error;

	return git_reference_delete(tag_ref);
>>>>>>> ac26e245
}

int git_tag__parse(git_tag *tag, git_odb_object *obj)
{
	assert(tag);
	return parse_tag_buffer(tag, obj->raw.data, (char *)obj->raw.data + obj->raw.len);
}
<|MERGE_RESOLUTION|>--- conflicted
+++ resolved
@@ -163,7 +163,7 @@
 	if (error < GIT_SUCCESS)
 		return error;
 
-		*tag_reference_out = tag_ref;;
+	*tag_reference_out = tag_ref;
 
 	return GIT_SUCCESS;
 }
@@ -256,7 +256,6 @@
 	return error;
 }
 
-<<<<<<< HEAD
 int git_tag_create_frombuffer(git_oid *oid, git_repository *repo, const char *buffer)
 {
 	git_tag tag;
@@ -284,7 +283,8 @@
 	free(tag.message);
 
 	return error;
-=======
+}
+
 int git_tag_create_o(
 		git_oid *oid,
 		git_repository *repo,
@@ -358,7 +358,6 @@
 		return error;
 
 	return git_reference_delete(tag_ref);
->>>>>>> ac26e245
 }
 
 int git_tag__parse(git_tag *tag, git_odb_object *obj)
