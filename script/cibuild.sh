--- conflicted
+++ resolved
@@ -40,12 +40,8 @@
 export GITTEST_REMOTE_SSH_PASSPHRASE=""
 
 if [ -e ./libgit2_clar ]; then
-<<<<<<< HEAD
-    ./libgit2_clar -sonline::push -sonline::clone::cred_callback
-=======
-    ./libgit2_clar -sonline::push -sonline::clone::cred_callback_failure &&
+    ./libgit2_clar -sonline::push -sonline::clone::cred_callback &&
     rm -rf $HOME/_temp/test.git &&
     git init --bare $HOME/_temp/test.git && # create an empty one
     ./libgit2_clar -sonline::clone::ssh_with_paths
->>>>>>> cb92467b
 fi